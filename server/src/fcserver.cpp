/*
 * Open Pixel Control server for Fadecandy
 * 
 * Copyright (c) 2013 Micah Elizabeth Scott
 * 
 * Permission is hereby granted, free of charge, to any person obtaining a copy of
 * this software and associated documentation files (the "Software"), to deal in
 * the Software without restriction, including without limitation the rights to
 * use, copy, modify, merge, publish, distribute, sublicense, and/or sell copies of
 * the Software, and to permit persons to whom the Software is furnished to do so,
 * subject to the following conditions:
 * 
 * The above copyright notice and this permission notice shall be included in all
 * copies or substantial portions of the Software.
 * 
 * THE SOFTWARE IS PROVIDED "AS IS", WITHOUT WARRANTY OF ANY KIND, EXPRESS OR
 * IMPLIED, INCLUDING BUT NOT LIMITED TO THE WARRANTIES OF MERCHANTABILITY, FITNESS
 * FOR A PARTICULAR PURPOSE AND NONINFRINGEMENT. IN NO EVENT SHALL THE AUTHORS OR
 * COPYRIGHT HOLDERS BE LIABLE FOR ANY CLAIM, DAMAGES OR OTHER LIABILITY, WHETHER
 * IN AN ACTION OF CONTRACT, TORT OR OTHERWISE, ARISING FROM, OUT OF OR IN
 * CONNECTION WITH THE SOFTWARE OR THE USE OR OTHER DEALINGS IN THE SOFTWARE.
 */

#include "fcserver.h"
#include "usbdevice.h"
#include "apa102spidevice.h"
#include "fcdevice.h"
#include "version.h"
#include "enttecdmxdevice.h"
#include <ctype.h>
#include <iostream>

#include <wiringPi.h>
#include <wiringPiSPI.h>

FCServer::FCServer(rapidjson::Document &config)
    : mConfig(config),
      mListen(config["listen"]),
      mRelay(config["relay"]),
      mColor(config["color"]),
      mDevices(config["devices"]),
      mVerbose(config["verbose"].IsTrue()),
      mPollForDevicesOnce(false),
      mTcpNetServer(cbOpcMessage, cbJsonMessage, this, mVerbose),
      mUSBHotplugThread(0),
      mUSB(0)
{
    /*
     * Validate the listen [host, port] list.
     */

    if (mListen.IsArray() && mListen.Size() == 2) {
        const Value &host = mListen[0u];
        const Value &port = mListen[1];
        const char *hostStr = 0;

        if (host.IsString()) {
            hostStr = host.GetString();
        } else if (!host.IsNull()) {
            mError << "Hostname in 'listen' must be null (any) or a hostname string.\n";
        }

        if (!port.IsUint()) {
            mError << "The 'listen' port must be an integer.\n";
        }
    } else {
        mError << "The required 'listen' configuration key must be a [host, port] list.\n";
    }

    /*
     * Validate the relay [host, port] list.
     */

    if (mRelay.IsArray() && mRelay.Size() == 2) {
        const Value &host = mRelay[0u];
        const Value &port = mRelay[1];
        const char *hostStr = 0;

        if (host.IsString()) {
            hostStr = host.GetString();
        } else if (!host.IsNull()) {
            mError << "Hostname in 'relay' must be null (any) or a hostname string.\n";
        }

        if (!port.IsUint()) {
            mError << "The 'relay' port must be an integer.\n";
        }
    }
    else if (!mRelay.IsNull()) {
        mError << "The optional 'relay' configuration key must be a [host, post] list.\n";
    }

    /*
     * Minimal validation on 'devices'
     */

    if (!mDevices.IsArray()) {
        mError << "The required 'devices' configuration key must be an array.\n";
    }
}

bool FCServer::start(libusb_context *usb)
{
    const Value &host = mListen[0u];
    const Value &port = mListen[1];
    const char *hostStr = host.IsString() ? host.GetString() : NULL;

<<<<<<< HEAD
    bool started = mTcpNetServer.start(hostStr, port.GetUint()) && startUSB(usb);

    if (started && !mRelay.IsNull()) {
        const Value &relayHost = mRelay[0u];
        const Value &relayPort = mRelay[1];
        const char *relayHostStr = relayHost.IsString() ? relayHost.GetString() : NULL;
        mTcpNetServer.startRelay(relayHostStr, relayPort.GetUint());
    }

    return started;
=======
    return mTcpNetServer.start(hostStr, port.GetUint()) && startUSB(usb) && startSPI();
>>>>>>> 0e570ab0
}

bool FCServer::startUSB(libusb_context *usb)
{
    mUSB = usb;

    // Enumerate all attached devices, and get notified of hotplug events
    libusb_hotplug_register_callback(mUSB,
        libusb_hotplug_event(LIBUSB_HOTPLUG_EVENT_DEVICE_ARRIVED |
                             LIBUSB_HOTPLUG_EVENT_DEVICE_LEFT),
        LIBUSB_HOTPLUG_ENUMERATE,
        LIBUSB_HOTPLUG_MATCH_ANY,
        LIBUSB_HOTPLUG_MATCH_ANY,
        LIBUSB_HOTPLUG_MATCH_ANY,
        cbHotplug, this, 0);

    // On platforms without real USB hotplug, emulate it with a polling thread
    if (!libusb_has_capability(LIBUSB_CAP_HAS_HOTPLUG)) {
        mUSBHotplugThread = new tthread::thread(usbHotplugThreadFunc, this);
    }

    return true;
}

void FCServer::cbOpcMessage(OPC::Message &msg, void *context)
{
    /*
     * Broadcast the OPC message to all configured devices.
     */

    FCServer *self = static_cast<FCServer*>(context);
    self->mEventMutex.lock();

    for (std::vector<USBDevice*>::iterator i = self->mUSBDevices.begin(), e = self->mUSBDevices.end(); i != e; ++i) {
        USBDevice *dev = *i;
        dev->writeMessage(msg);
    }

	for (std::vector<SPIDevice*>::iterator i = self->mSPIDevices.begin(), e = self->mSPIDevices.end(); i != e; ++i) {
		SPIDevice *dev = *i;
		dev->writeMessage(msg);
	}

    self->mEventMutex.unlock();

    // also forward the message to clients connected on the relay socket
    self->mTcpNetServer.relayMessage(msg);
}

int FCServer::cbHotplug(libusb_context *ctx, libusb_device *device, libusb_hotplug_event event, void *user_data)
{
    FCServer *self = static_cast<FCServer*>(user_data);

    self->mEventMutex.lock();

    if (event & LIBUSB_HOTPLUG_EVENT_DEVICE_ARRIVED) {
        self->usbDeviceArrived(device);
    }
    if (event & LIBUSB_HOTPLUG_EVENT_DEVICE_LEFT) {
        self->usbDeviceLeft(device);
    }

    self->mEventMutex.unlock();
    return false;
}

void FCServer::usbDeviceArrived(libusb_device *device)
{
    /*
     * New USB device. Is this a device we recognize?
     */

    USBDevice *dev;

    if (FCDevice::probe(device)) {
        dev = new FCDevice(device, mVerbose);

    } else if (EnttecDMXDevice::probe(device)) {
        dev = new EnttecDMXDevice(device, mVerbose);

    } else {
        return;
    }

    int r = dev->open();
    if (r < 0) {
        if (mVerbose) {
            switch (r) {

                // Errors that may occur transiently while a device is connecting...
                case LIBUSB_ERROR_NOT_FOUND:
                case LIBUSB_ERROR_NOT_SUPPORTED:
                    #ifdef OS_WINDOWS
                        std::clog << "Waiting for Windows to install " << dev->getName() << " driver. This may take a moment...\n";
                    #endif
                    #ifdef OS_LINUX
                        // Try again in ~100ms or so.
                        mPollForDevicesOnce = true;
                    #endif
                    break;

                default:
                    std::clog << "Error opening " << dev->getName() << ": " << libusb_strerror(libusb_error(r)) << "\n";
                    break;
            }
        }
        delete dev;
        return;
    }

    if (!dev->probeAfterOpening()) {
        // We were mistaken, this device isn't actually one we want.
        delete dev;
        return;
    }

    for (unsigned i = 0; i < mDevices.Size(); ++i) {
        if (dev->matchConfiguration(mDevices[i])) {
            // Found a matching configuration for this device. We're keeping it!

            dev->loadConfiguration(mDevices[i]);
            dev->writeColorCorrection(mColor);
            mUSBDevices.push_back(dev);

            if (mVerbose) {
                std::clog << "USB device " << dev->getName() << " attached.\n";
            }
            jsonConnectedDevicesChanged();
            return;
        }
    }

    if (mVerbose) {
        std::clog << "USB device " << dev->getName() << " has no matching configuration. Not using it.\n";
    }
    delete dev;
}

void FCServer::usbDeviceLeft(libusb_device *device)
{
    /*
     * Is this a device we recognize? If so, delete it.
     */

    for (std::vector<USBDevice*>::iterator i = mUSBDevices.begin(), e = mUSBDevices.end(); i != e; ++i) {
        USBDevice *dev = *i;
        if (dev->getDevice() == device) {
            usbDeviceLeft(i);
            break;
        }
    }
}

void FCServer::usbDeviceLeft(std::vector<USBDevice*>::iterator iter)
{
    USBDevice *dev = *iter;
    if (mVerbose) {
        std::clog << "USB device " << dev->getName() << " removed.\n";
    }
    mUSBDevices.erase(iter);
    delete dev;
    jsonConnectedDevicesChanged();
}

bool FCServer::startSPI()
{
	wiringPiSetup();

	for (unsigned i = 0; i < mDevices.Size(); ++i) {
		const Value &device = mDevices[i];

		const Value &vtype = device["type"];
		const Value &vport = device["port"];
		const Value &vnumLights = device["numLights"];

		if (vtype.IsNull() || (!vtype.IsString() || strcmp(vtype.GetString(), APA102SPIDevice::DEVICE_TYPE))) {
			continue;
		}

		if (vport.IsNull() || (!vport.IsUint())) {
			continue;
		}

		if (vnumLights.IsNull() || (!vnumLights.IsUint())) {
			continue;
		}

		openAPA102SPIDevice(vport.GetUint(), vnumLights.GetUint());
	}

	return true;
}

void FCServer::openAPA102SPIDevice(uint32_t port, int numLights)
{
	APA102SPIDevice* dev = new APA102SPIDevice(numLights, mVerbose);

	int r = dev->open(port);
	if (r < 0) {
		if (mVerbose) {
			std::clog << "Error opening " << dev->getName() << "\n";
		}
		delete dev;
		return;
	}

	for (unsigned i = 0; i < mDevices.Size(); ++i) {
		if (dev->matchConfiguration(mDevices[i])) {
			// Found a matching configuration for this device. We're keeping it!

			dev->loadConfiguration(mDevices[i]);
			dev->writeColorCorrection(mColor);
			mSPIDevices.push_back(dev);

			if (mVerbose) {
				std::clog << "SPI device " << dev->getName() << " attached.\n";
			}
			jsonConnectedDevicesChanged();
			return;
		}
	}
}

void FCServer::mainLoop()
{
    for (;;) {
        struct timeval timeout;
        timeout.tv_sec = 0;
        timeout.tv_usec = 100000;

        int err = libusb_handle_events_timeout_completed(mUSB, &timeout, 0);
        if (err) {
            std::clog << "Error handling USB events: " << libusb_strerror(libusb_error(err)) << "\n";
            // Sometimes this happens on Windows during normal operation if we're queueing a lot of output URBs. Meh.
        }

        // We may have been asked for a one-shot poll, to retry connecting devices that failed.
        if (mPollForDevicesOnce) {
            mPollForDevicesOnce = false;
            usbHotplugPoll();
        }

        // Flush completed transfers
        mEventMutex.lock();
        for (std::vector<USBDevice*>::iterator i = mUSBDevices.begin(), e = mUSBDevices.end(); i != e; ++i) {
            USBDevice *dev = *i;
            dev->flush();
        }
        mEventMutex.unlock();
    }
}

bool FCServer::usbHotplugPoll()
{
    /*
     * For platforms without libusbx hotplug support,
     * see if we can fake it by polling for new devices. This can
     * happen on a different thread, and it probably should.
     *
     * We also use this for recovering from transient errors when opening
     * devices. E.g. a device is reported as added by the hotplug system
     * but it isn't actually ready to use in userspace yet.
     *
     * Returns true on success.
     */

    libusb_device **list;
    ssize_t listSize;

    listSize = libusb_get_device_list(mUSB, &list);
    if (listSize < 0) {
        std::clog << "Error polling for USB devices: " << libusb_strerror(libusb_error(listSize)) << "\n";
        return false;
    }

    // Take the lock after get_device_list completes
    mEventMutex.lock();

    // Look for devices that were added
    for (ssize_t listItem = 0; listItem < listSize; ++listItem) {
        bool isNew = true;

        for (std::vector<USBDevice*>::iterator i = mUSBDevices.begin(), e = mUSBDevices.end(); i != e; ++i) {
            USBDevice *dev = *i;
            if (dev->getDevice() == list[listItem]) {
                isNew = false;
            }
        }

        if (isNew) {
            usbDeviceArrived(list[listItem]);
        }
    }

    // Look for devices that were removed
    for (std::vector<USBDevice*>::iterator i = mUSBDevices.begin(), e = mUSBDevices.end(); i != e; ++i) {
        USBDevice *dev = *i;
        libusb_device *usbdev = dev->getDevice();
        bool isRemoved = true;

        for (ssize_t listItem = 0; listItem < listSize; ++listItem) {
            if (list[listItem] == usbdev) {
                isRemoved = false;
            }
        }

        if (isRemoved) {
            usbDeviceLeft(i);
        }
    }

    mEventMutex.unlock();
    libusb_free_device_list(list, true);
    return true;
}

void FCServer::usbHotplugThreadFunc(void *arg)
{
    FCServer *self = (FCServer*) arg;

    while (self->usbHotplugPoll()) {
        tthread::this_thread::sleep_for(tthread::chrono::seconds(1));
    }
}

void FCServer::cbJsonMessage(libwebsocket *wsi, rapidjson::Document &message, void *context)
{
    // Received a JSON message from a WebSockets client.
    // Replies are formed by modifying the original message.

    FCServer *self = (FCServer*) context;

    const Value &vtype = message["type"];
    if (!vtype.IsString()) {
        lwsl_notice("NOTICE: Received JSON is missing mandatory \"type\" string\n");
        return;
    }
    const char *type = vtype.GetString();

    // Hold the event lock while dispatching
    self->mEventMutex.lock();

    if (!strcmp(type, "list_connected_devices")) {
        self->jsonListConnectedDevices(message);
    } else if (!strcmp(type, "server_info")) {
        self->jsonServerInfo(message);
    } else if (message.HasMember("device")) {
        self->jsonDeviceMessage(message);
    } else {
        message.AddMember("error", "Unknown message type", message.GetAllocator());
    }

    self->mEventMutex.unlock();

    // Remove heavyweight members we should never reply with
    message.RemoveMember("pixels");

    // All messages get a reply, and we leave any extra parameters on the message
    // so that clients can keep track of asynchronous completions.
    self->mTcpNetServer.jsonReply(wsi, message);
}

void FCServer::jsonDeviceMessage(rapidjson::Document &message)
{
    /*
     * If this message has a "device" member and doesn't match any server-global
     * message types, give each matching device a chance to handle it.
     */

    const Value &device = message["device"];
    bool matched = false;

    if (device.IsObject()) {
        for (unsigned i = 0; i != mUSBDevices.size(); i++) {
            USBDevice *usbDev = mUSBDevices[i];

            if (usbDev->matchConfiguration(device)) {
                matched = true;
                usbDev->writeMessage(message);
                if (message.HasMember("error"))
                    break;
            }
        }
		for (unsigned i = 0; i != mSPIDevices.size(); i++) {
			SPIDevice *spiDev = mSPIDevices[i];

			if (spiDev->matchConfiguration(device)) {
				matched = true;
				spiDev->writeMessage(message);
				if (message.HasMember("error"))
					break;
			}
		}
    }

    if (!matched) {
        message.AddMember("error", "No matching device found", message.GetAllocator());
    }
}

void FCServer::jsonListConnectedDevices(rapidjson::Document &message)
{
    message.AddMember("devices", rapidjson::kArrayType, message.GetAllocator());
    Value &list = message["devices"];

    for (unsigned i = 0; i != mUSBDevices.size(); i++) {
        USBDevice *usbDev = mUSBDevices[i];
        list.PushBack(rapidjson::kObjectType, message.GetAllocator());
        mUSBDevices[i]->describe(list[i], message.GetAllocator());
    }

	for (unsigned i = 0; i != mSPIDevices.size(); i++) {
		SPIDevice *spiDev = mSPIDevices[i];
		list.PushBack(rapidjson::kObjectType, message.GetAllocator());
		mSPIDevices[i]->describe(list[i], message.GetAllocator());
	}
}

void FCServer::jsonServerInfo(rapidjson::Document &message)
{
    // Server version
    message.AddMember("version", kFCServerVersion, message.GetAllocator());

    // Server configuration
    message.AddMember("config", rapidjson::kObjectType, message.GetAllocator());
    message.DeepCopy(message["config"], mConfig);
}

void FCServer::jsonConnectedDevicesChanged()
{
    rapidjson::Document message;

    message.SetObject();
    message.AddMember("type", "connected_devices_changed", message.GetAllocator());

    jsonListConnectedDevices(message);

    mTcpNetServer.jsonBroadcast(message);
}<|MERGE_RESOLUTION|>--- conflicted
+++ resolved
@@ -105,8 +105,7 @@
     const Value &port = mListen[1];
     const char *hostStr = host.IsString() ? host.GetString() : NULL;
 
-<<<<<<< HEAD
-    bool started = mTcpNetServer.start(hostStr, port.GetUint()) && startUSB(usb);
+    bool started = mTcpNetServer.start(hostStr, port.GetUint()) && startUSB(usb) && startSPI();
 
     if (started && !mRelay.IsNull()) {
         const Value &relayHost = mRelay[0u];
@@ -116,9 +115,6 @@
     }
 
     return started;
-=======
-    return mTcpNetServer.start(hostStr, port.GetUint()) && startUSB(usb) && startSPI();
->>>>>>> 0e570ab0
 }
 
 bool FCServer::startUSB(libusb_context *usb)
