--- conflicted
+++ resolved
@@ -64,7 +64,6 @@
 
 # Boundary between the left-hand and right-hand patterns.
 LIMINAL_KEY = 40
-SMOOTH_FACTOR = 0.1
 
 input.on 'message', (deltaTime, message) ->
     console.log message
@@ -110,15 +109,14 @@
     spinAngle = (spinAngle + timestepSize * spinRate) % (Math.PI * 2)
 
     # Experiment - moves the origin in a circle
-    theta = previousNow * 1.5
-    initX = 0.5 * Math.cos theta
-    initY = 0.5 * Math.sin theta
+    theta = now * 2.5
+    origin[0] = 0.2 * Math.cos theta
+    origin[2] = 0.2 * Math.sin theta
 
     # Launch new particles for all active notes
     for key, note of particleNotes
         particles.push
             life: 1
-            point: [initX, 0, initY]
             note: note
             point: origin.slice 0
             velocity: [0, 0, 0]
@@ -134,20 +132,14 @@
         radius = 3.0 * (1 - p.life)
 
         # Positioned in polar coordinates
-        x = radius * Math.cos(theta) + initX
-        y = radius * Math.sin(theta) + initY
+        x = radius * Math.cos(theta)
+        y = radius * Math.sin(theta)
 
-<<<<<<< HEAD
-        # One rainbow per octave
-        hue = (p.note.key - LIMINAL_KEY + 0.1) / 12.0
-        p.color = OPC.hsv hue, 0.3, 0.8
-=======
         # Hop around between almost-opposing colors, eventually going
         # around the rainbow. These ratios control what kinds of color
         # schemes we get for different chords.
-        hue = (p.note.key - 60 + 0.1) * (7 / 12.0)
+        hue = (p.note.key - LIMINAL_KEY + 0.1) * (7 / 12.0)
         p.color = OPC.hsv hue, 0.5, 0.8
->>>>>>> 066f99f5
 
         # Intensity mapped to velocity, nonlinear
         p.intensity = Math.pow(p.note.velocity / 100, 2.0) * 0.2 * brightness
@@ -157,11 +149,7 @@
         p.intensity *= Math.max(0, 1 - (noteAge / noteSustain))
 
         # Falloff gets sharper as the note gets higher
-<<<<<<< HEAD
-        p.falloff = 20 + (p.note.key - LIMINAL_KEY) * 20
-=======
-        p.falloff = 15 * Math.pow(2, (p.note.key - 60) / 6)
->>>>>>> 066f99f5
+        p.falloff = 15 * Math.pow(2, (p.note.key - LIMINAL_KEY) / 6)
 
         # Add influence of LFOs
         for key, note of lfoNotes
@@ -179,21 +167,12 @@
             wobbleAmp /= 1 + lfoAge
 
             # Wobble
-            wobbleAmp *= Math.sin(p.life * Math.pow(3, (p.note.key - 35) / 12.0))
+            wobbleAmp *= Math.sin(p.life * Math.pow(3, (p.note.key - LIMINAL_KEY/2) / 12.0))
 
             # Wobble angle driven by LFO note and particle life
             x += wobbleAmp * Math.cos lfoAngle
             y += wobbleAmp * Math.sin lfoAngle
 
-<<<<<<< HEAD
-        # Use the XZ plane
-        [oldx, _, oldy] = p.point
-        p.point = [oldx + (oldx - x)*SMOOTH_FACTOR,
-                   0,
-                   oldy + (oldy - y)*SMOOTH_FACTOR]
-        # p.point += ([x, 0, y] - p.point) * SMOOTH_FACTOR
-        # p.point = [x, 0, y]
-=======
         # Update velocity; use the XZ plane
         p.velocity[0] += (x + origin[0] - p.point[0]) * (gain / numPhysicsTimesteps)
         p.velocity[2] += (y + origin[2] - p.point[2]) * (gain / numPhysicsTimesteps)
@@ -203,7 +182,6 @@
             p.point[0] += p.velocity[0]
             p.point[1] += p.velocity[1]
             p.point[2] += p.velocity[2]
->>>>>>> 066f99f5
 
         p.life -= timestepSize / particleLifetime
 
